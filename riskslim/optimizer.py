"""RiskSLIM optimizer."""

import time
import numpy as np
from warnings import warn
from copy import copy

import cplex
from cplex.exceptions import CplexError

from riskslim.utils import Stats, check_data, validate_settings, print_log
from riskslim.defaults import DEFAULT_LCPA_SETTINGS
from riskslim.coefficient_set import CoefficientSet, get_score_bounds
from riskslim.mip import add_mip_starts, create_risk_slim, set_cplex_mip_parameters
from riskslim.solution_pool import SolutionPool, FastSolutionPool
from riskslim.heuristics import discrete_descent, sequential_rounding
from riskslim.bound_tightening import Bounds, chained_updates
from riskslim.warmstart import (
    run_standard_cpa,
    round_solution_pool,
    sequential_round_solution_pool,
    discrete_descent_solution_pool,
    )
from riskslim.callbacks import LossCallback, PolishAndRoundCallback


class RiskSLIMOptimizer:
    """RiskSLIM optimizer object.

    Attributes
    ----------
    X : 2d array
        Observations (rows) and features (columns).
    y : 1d or 2d array
        Class labels.
    coef_set : riskslim.coefficient_set.CoefficientSet
        Constraints on coefficients of input variables
    bounds : riskslim.data.Bounds
        Lower and upper bounds on objective value, loss, and model size.
    stats : riskslim.data.Stats
        Cplex solution statistics.
    solution : cplex SolutionInterface
        Solved cplex solution.
    solution_info : dict
        Additional solution information.
    pool : riskslim.solution_pool.SolutionPool
        Pool of solutions and associated objective values.
    coefficients, rho : 1d array
        Solved cofficients.
    fitted : bool
        Whether model has be fit.
    """

    def __init__(
<<<<<<< HEAD
            self,
            min_size=None,
            max_size=None,
            min_coef=-5.0,
            max_coef=5.0,
            c0_value=1e-6,
            max_abs_offset=None,
            variable_names=None,
            outcome_name=None,
            verbose=True,
            constraints=None,
            **kwargs
            ):
=======
        self,
        min_size=None,
        max_size=None,
        min_coef=-5.0,
        max_coef=5.0,
        c0_value=1e-6,
        max_abs_offset=None,
        variable_names=None,
        outcome_name=None,
        verbose=True,
        constraints=None,
        **kwargs
    ):
        """
        Parameters
        ----------
        min_size : int, optional, default: None
            Minimum number of regularized coefficients.
            None defaults to zero.
        max_size : int, optional, default: None
            Maximum number of regularized coefficients.
            None defaults to length of input variables.
        min_coef : float or 1d array, optional, default: -5.
            Minimum coefficient.
        max_coef : float or 1d array, optional, default: 5.
            Maximum coefficient.
        c0_value : 1d array or float, optional, default: 1e-6
            L0-penalty for all parameters when an integer or for each parameter
            separately when an array.
        max_abs_offset : float, optional, default: None
            Maximum absolute value of intercept. This may be specificed as the first value
            of min_coef and max_coef. However, if min_coef and max_coef are floats, this parameter
            provides a convenient way to set bounds on the offset.
        variable_names : list of str, optional, default: None
                Names of each features. Only needed if coefficients is not passed on
                initalization. None defaults to generic variable names.
        outcome_name : str, optional, default: None
            Name of the output class.
        verbose : bool, optional, default: True
            Prints out log information if True, supresses if False.
        **kwargs
            May include key value pairs:

            - "coef_set" : riskslim.coefficient_set.CoefficientSet
                Contraints (bounds) on coefficients of input variables.
                If None, this is constructed based on values passed to other initalization kwargs.
                If not None, other kwargs may be overwritten.

            - "vtype" : str or list of str
                Variable types for coefficients.
                Must be either "I" for integers or "C" for floats.

            - \*\*settings : unpacked dict
                Settings for warmstart (keys: \'init\_\'), cplex (keys: \'cplex\_\'), and lattice CPA.
                Defaults are defined in ``defaults.DEFAULT_LCPA_SETTINGS``.

        """
>>>>>>> 57954cd4
        # Empty fields
        self.fitted = False
        self.has_warmstart = False
        self._default_print_flag = False
        self.initial_cuts = None

        # Handle kwargs
        self.vtype = kwargs.pop("vtype", "I")
        self.coef_set = kwargs.pop("coef_set", None)
        settings = kwargs

        # Parse settings
        if "display_cplex_progress" not in settings.keys():
            settings["display_cplex_progress"] = verbose

        self.settings, self.cplex_settings, self.warmstart_settings = self._parse_settings(settings, defaults = DEFAULT_LCPA_SETTINGS)
        self.loss_computation = self.settings["loss_computation"]
        self.verbose = verbose
        self.log = lambda msg: print_log(msg, print_flag=self.verbose)

        # Coefficient constraints
        self.min_size = min_size
        self.max_size = max_size
        self.min_coef = min_coef
        self.max_coef = max_coef
        self.rho = None
        self.c0_value = c0_value
        self.max_abs_offset = max_abs_offset
        self.constraints = constraints if constraints is not None else []

        if self.coef_set is not None:
            self._init_coeffs()
        else:
            self.L0_reg_ind = None
            self.C_0 = None
            self.C_0_nnz = None
            self.variable_names = None

        # Features and labels
        self.X = None
        self.y = None

        self.variable_names = variable_names
        self.outcome_name = outcome_name


    def optimize(self, X, y, sample_weights=None):
        """Optimize RiskSLIM.

        Parameters
        ----------
        X : 2d-array
            Observations (rows) and features (columns).
            With an addtional column of 1s for the intercept.
        y : 2d-array
            Class labels (+1, -1) with shape (n_rows, 1).
        sample_weights : 2d array, optional, default: None
            Sample weights with shape (n_features, 1). Must all be positive.
        """
        # Set data attributes
        self.X = X
        self.y = y
        self.sample_weights = np.ones(X.shape[0]) if sample_weights is None else sample_weights

        # Check data attributes
        self._check_data()

        # Initalize fitting procedure
        self._init_fit()

        if self.max_abs_offset is not None:
            # Set offset bounds
            self.coef_set.update_intercept_bounds(
                    X=self.X, y=self.y, max_offset=self.max_abs_offset
                    )

        # Initalize MIP
        self._init_mip()

        # Add MIP constraints
        for name, var_inds, values, sense, rhs in self.constraints:

            if name is None:
                name = "con_" + str(self.mip.linear_constraints.get_num())

            self.mip.linear_constraints.add(
                    names=[name],
                    lin_expr=[
                        cplex.SparsePair(
                                ind=var_inds,
                                val=values
                                )
                        ],
                    senses=[sense],
                    rhs=[rhs]
                    )

        # Run warmstart procedure if it has not been run yet
        if self.settings["initialization_flag"] and not self.has_warmstart:
            self.warmstart()

        # Set cplex parameters and runtime
        cpx = self.mip
        cpx = set_cplex_mip_parameters(
                cpx,
                self.cplex_settings,
                display_cplex_progress=self.settings["display_cplex_progress"],
                )
        cpx.parameters.timelimit.set(self.settings["max_runtime"])

        # Initialize solution queues
        self.cut_queue = FastSolutionPool(self.n_variables)
        self.polish_queue = FastSolutionPool(self.n_variables)

        if not self.fitted:
            self._init_callbacks()

        # Initialize solution pool
        if len(self.pool) > 0:
            # Initialize using the polish_queue when possible to avoid bugs with
            #   the CPLEX MIPStart interface
            if self.settings["polish_flag"]:
                self.polish_queue.add(self.pool.objvals[0], self.pool.solutions[0])
            else:
                cpx = add_mip_starts(
                        cpx,
                        self.mip_indices,
                        self.pool,
                        mip_start_effort_level=cpx.MIP_starts.effort_level.repair,
                        )

            if self.settings["add_cuts_at_heuristic_solutions"] and len(self.pool) > 1:
                self.cut_queue.add(self.pool.objvals[1:], self.pool.solutions[1:])

        # Solve riskslim optimization problem
        start_time = time.time()
        cpx.solve()
        self.stats.total_run_time = time.time() - start_time
        self.fitted = True
        self.rho = self.solution_info["solution"]

    def warmstart(self, warmstart_settings=None):
        """Run an initialization routine to speed up RiskSLIM.

        Parameters
        ----------
        warmstart_settings : dict
            Warmstart settings to overwrite settings passed on initalization.
        """
        if warmstart_settings is None:
            settings = self.warmstart_settings
        else:
            settings = validate_settings(
                    warmstart_settings, defaults=self.warmstart_settings
                    )

        settings["type"] = "cvx"

        # Construct LP relaxation
        lp_settings = dict(self.mip_settings)
        lp_settings["relax_integer_variables"] = True
        cpx, cpx_indices = create_risk_slim(
                coef_set=self.coef_set, settings=lp_settings
                )
        cpx = set_cplex_mip_parameters(
                cpx,
                self.cplex_settings,
                display_cplex_progress=settings["display_cplex_progress"],
                )

        # Solve RiskSLIM LP using standard CPA
        stats, cuts, pool = run_standard_cpa(
                cpx=cpx,
                cpx_indices=cpx_indices,
                compute_loss=self.compute_loss_real,
                compute_loss_cut=self.compute_loss_cut_real,
                settings=settings,
                print_flag=self.verbose,
                )

        # Update cuts
        self.log("warmstart CPA produced {} cuts".format(len(cuts["coefs"])))
        self.initial_cuts = cuts

        # Update bounds
        bounds = chained_updates(
                self.bounds, self.C_0_nnz, new_objval_at_relaxation=stats["lowerbound"]
                )

        constraints = {
            "min_size": self.min_size,
            "max_size": self.max_size,
            "coef_set": self.coef_set,
            }

        # todo move into factory function
        def rounded_model_size_is_ok(rho):
            zero_idx_rho_ceil = np.equal(np.ceil(rho), 0)
            zero_idx_rho_floor = np.equal(np.floor(rho), 0)
            cannot_round_to_zero = np.logical_not(
                    np.logical_or(zero_idx_rho_ceil, zero_idx_rho_floor)
                    )
            rounded_min_coef_size = np.count_nonzero(cannot_round_to_zero[self.L0_reg_ind])
            rounded_max_coef_size = np.count_nonzero(rho[self.L0_reg_ind])
            return (
                    rounded_min_coef_size >= self.min_size >= 0
                    and rounded_max_coef_size <= self.max_size
            )

        pool = pool.remove_infeasible(rounded_model_size_is_ok).distinct().sort()

        if len(pool) == 0:
            self.log("all CPA solutions are infeasible")

        # Round CPA solutions
        if settings["use_rounding"] and len(pool) > 0:
            self.log(f"running naive rounding on {len(pool)} solutions")
            self.log("best objective value: {:04f}".format(np.min(pool.objvals)))
            rnd_pool, _, _ = round_solution_pool(
                    pool,
                    constraints,
                    max_runtime=settings["rounding_max_runtime"],
                    max_solutions=settings["rounding_max_solutions"],
                    )
            rnd_pool = rnd_pool.compute_objvals(self.get_objval).remove_infeasible(
                    self.is_feasible
                    )
            self.log(f"rounding produced {len(rnd_pool)} integer solutions")
            if len(rnd_pool) > 0:
                pool.append(rnd_pool)
            self.log("best objective value: {:04f}".format(np.min(pool.objvals)))

        # Sequentially round CPA solutions
        if settings["use_sequential_rounding"] and len(pool) > 0:
            self.log(f"running sequential rounding on {len(pool)} solutions")
            self.log("best objective value: {:04f}".format(np.min(pool.objvals)))

            sqrnd_pool, _, _ = sequential_round_solution_pool(
                    pool=pool,
                    Z=self.Z,
                    C_0=self.C_0,
                    compute_loss_from_scores_real=self.compute_loss_from_scores_real,
                    get_L0_penalty=self.get_L0_penalty,
                    max_runtime=settings["sequential_rounding_max_runtime"],
                    max_solutions=settings["sequential_rounding_max_solutions"],
                    objval_cutoff=self.bounds.objval_max,
                    )

            sqrnd_pool = sqrnd_pool.remove_infeasible(self.is_feasible)
            self.log(
                    f"sequential rounding produced {len(sqrnd_pool)} integer solutions"
                    )

            if len(sqrnd_pool) > 0:
                pool = pool.append(sqrnd_pool)
                self.log("best objective value: {:04f}".format(np.min(pool.objvals)))

        # Polish rounded solutions
        if settings["polishing_after"] and len(pool) > 0:
            self.log("polishing %d solutions" % len(pool))
            self.log("best objective value: %1.4f" % np.min(pool.objvals))
            dcd_pool, _, _ = discrete_descent_solution_pool(
                    pool=pool,
                    Z=self.Z,
                    C_0=self.C_0,
                    constraints=constraints,
                    compute_loss_from_scores=self.compute_loss_from_scores,
                    get_L0_penalty=self.get_L0_penalty,
                    max_runtime=settings["polishing_max_runtime"],
                    max_solutions=settings["polishing_max_solutions"],
                    )

            dcd_pool = dcd_pool.remove_infeasible(self.is_feasible)
            if len(dcd_pool) > 0:
                self.log(f"polishing produced {len(dcd_pool)} integer solutions")
                pool.append(dcd_pool)

        # Remove solutions that are not feasible, not integer
        if len(pool) > 0:
            pool = pool.remove_nonintegral().distinct().sort()

        # Update upper and lower bounds
        self.log(f"initialization produced {len(pool)} feasible solutions")

        if len(pool) > 0:
            bounds = chained_updates(
                    bounds, self.C_0_nnz, new_objval_at_feasible=np.min(pool.objvals)
                    )
            self.log("best objective value: {:04f}".format(np.min(pool.objvals)))

        self.pool.append(pool)

        # Update bounds
        self.bounds = copy(bounds)
        self.has_warmstart = True

    def add_constraint(self, var_names, var_type, values, rhs, sense, name=None):
        """Add a constraint to the MIP.

        Parameters
        ----------
        var_names : list of string
            Variable names to use in constraint.
        var_type : {"rho", "alpha"}
            Either the coefficient (rho) or use term (alpha).
            Alpha is in {0, 1}. Rho is the coefficient being learned.
        values : list of float
            Coefficients to multiply the varible by.
        rhs : float
            Right hand side of the inequality.
        sense : {"G", "L", "E", "R"}
            Must be one of 'G', 'L', 'E', and 'R', indicating greater-than,
            less-than, equality, and ranged constraints, respectively.
        name : str, optional, default: None
            Name of the constraint being added.
            For accessibility from the cplex mip object.

        Notes
        -----
        Formulated as:

            values[0]*variable[0] + ... + values[i]*variable[i] (<, <=, >, >=) rhs,
            where variable[i] is either the coefficient (rho) or use term (alpha).

        """

        # Checks
        if var_type not in ("rho", "alpha"):
            raise ValueError("var_type must be in [\"rho\", \"alpha\"]")

        if len(var_names) != len(values):
            raise ValueError("var_name and values must be the same length.")

        # Anon funcs to get name and index set in mip object (e.g. rho_i, alpha_i)
        get_name = lambda var_name: var_type + '_' + str(self.variable_names.index(var_name))
        get_ind = lambda var_names: [get_name(v) for v in var_names]

        # Add constraint to a queue - it is added to the mip solver add fit time
        self.constraints.append([name, get_ind(var_names), values, sense, rhs])

    #### properties ####
    @property
    def solution(self):
        """Returns CPLEX solution.

        Returns
        -------
        cplex SolutionInterface
        """
        # todo add wrapper if solution does not exist
        return self.mip.solution

    @property
    def coefficients(self):
        """
        Returns
        -------
        coefs : np.ndarray
            C
            oefficients of the linear classifier
        """
        s = self.solution
        if s.is_primal_feasible():
            coefs = np.array(s.get_values(self.mip_indices["rho"]))
        else:
            coefs = np.repeat(np.nan, self.n_variables)
        return coefs

    # helper functions
    def is_feasible(self, rho):
        """Ensure constraints are obeyed.

        Parameters
        ---------
        """
        return (
                np.all(self.max_coef >= rho)
                and np.all(self.min_coef <= rho)
                and (self.min_size <= np.count_nonzero(rho[self.L0_reg_ind]) <= self.max_size)
        )

    @property
    def solution_info(self):
        """Returns information associated with the current best solution for the mip.

        Returns
        -------
        info : dict
            Contains best solution info.
        """
        # Record mip solution statistics
        solution = self.solution

        try:
            self.stats.incumbent = np.array(
                    solution.get_values(self.mip_indices["rho"])
                    )
            self.stats.upperbound = solution.get_objective_value()
            self.stats.lowerbound = solution.MIP.get_best_objective()
            self.stats.relative_gap = solution.MIP.get_mip_relative_gap()
            self.stats.found_solution = True
        except CplexError:
            self.stats.found_solution = False

        self.stats.cplex_status = solution.get_status_string()
        self.stats.total_callback_time = (
                self.stats.total_cut_callback_time
                + self.stats.total_heuristic_callback_time
        )
        self.stats.total_solver_time = (
                self.stats.total_run_time - self.stats.total_callback_time
        )
        self.stats.total_data_time = (
                self.stats.total_cut_time
                + self.stats.total_polish_time
                + self.stats.total_round_time
                + self.stats.total_round_then_polish_time
        )

        # Output for Model
        info = {
            "c0_value": self.c0_value,
            "solution": self.stats.incumbent,
            "objective_value": float("inf"),
            "loss_value":  float("inf"),
            "optimality_gap": float("inf"),
            "run_time": self.stats.total_run_time,
            "solver_time": self.stats.total_solver_time,
            "callback_time": self.stats.total_callback_time,
            "data_time": self.stats.total_data_time,
            "nodes_processed": self.stats.nodes_processed,
            }

        if self.stats.found_solution:
            info.update({
                "objective_value": self.get_objval(self.stats.incumbent),
                "loss_value": self.compute_loss(self.stats.incumbent),
                "optimality_gap": self.stats.relative_gap
                })

        return info

<<<<<<< HEAD
=======
        Parameters
        ----------
        """
        return (
            np.all(self.max_coef >= rho)
            and np.all(self.min_coef <= rho)
            and (self.min_size <= np.count_nonzero(rho[self.L0_reg_ind]) <= self.max_size)
        )
>>>>>>> 57954cd4

    ### initialization ####
    def _parse_settings(self, settings, defaults):
        """Parse settings and separete into warmstart, lcpa, cplex."""

        settings = validate_settings(settings, defaults)
        warmstart_settings = {
            k[5:]: settings[k] for k in settings if k.startswith("init_")
            }
        cplex_settings = {
            k[6:]: settings[k] for k in settings if k.startswith("cplex_")
            }
        lcpa_settings = {
            k: settings[k]
            for k in settings
            if settings
            if not k.startswith(("init_", "cplex_"))
            }
        return lcpa_settings, cplex_settings, warmstart_settings

    def _init_loss_computation(self):
        """Initalize loss functions."""
        # todo: check if fast/lookup loss is installed
        # todo: refactor loss computation logic to factory functions below
        assert self.loss_computation in ("normal", "weighted", "fast", "lookup")

        use_lookup_table = (
                isinstance(self.coef_set, CoefficientSet) and self._integer_data
        )

        sample_weights = self.sample_weights
        use_weighted = not np.equal(sample_weights, 1.0).all()

        if use_weighted:
            final_loss_computation = "weighted"
        elif use_lookup_table and self.loss_computation == "lookup":
            final_loss_computation = "lookup"
        elif self.loss_computation == "normal":
            final_loss_computation = "normal"
        else:
            final_loss_computation = "fast"

        if final_loss_computation != self.loss_computation:
            warn(f"switching loss computation from {self.loss_computation} to {final_loss_computation}")

        self.loss_computation = final_loss_computation

        if final_loss_computation == "normal":
            import riskslim.loss_functions.log_loss as lf
            self.Z = np.require(self.Z, requirements=["C"])
            self.compute_loss = lambda rho: lf.log_loss_value(self.Z, rho)
            self.compute_loss_cut = lambda rho: lf.log_loss_value_and_slope(self.Z, rho)
            self.compute_loss_from_scores = (lambda scores: lf.log_loss_value_from_scores(scores))

        elif final_loss_computation == "fast":
            import riskslim.loss_functions.fast_log_loss as lf
            self.Z = np.require(self.Z, requirements=["F"])
            self.compute_loss = lambda rho: lf.log_loss_value(self.Z, np.asfortranarray(rho))
            self.compute_loss_cut = lambda rho: lf.log_loss_value_and_slope(self.Z, np.asfortranarray(rho))
            self.compute_loss_from_scores = (lambda scores: lf.log_loss_value_from_scores(scores))

        elif final_loss_computation == "weighted":
            import riskslim.loss_functions.log_loss_weighted as lf
            self.Z = np.require(self.Z, requirements=["C"])
            total_sample_weights = np.sum(sample_weights)
            self.compute_loss = lambda rho: lf.log_loss_value(self.Z, sample_weights, total_sample_weights, rho)
            self.compute_loss_cut = lambda rho: lf.log_loss_value_and_slope(
                    self.Z, sample_weights, total_sample_weights, rho
                    )
            self.compute_loss_from_scores = (
                lambda scores: lf.log_loss_value_from_scores(
                        sample_weights, total_sample_weights, scores
                        )
            )
        elif final_loss_computation == "lookup":
            import riskslim.loss_functions.lookup_log_loss as lf

            self.Z = np.require(self.Z, requirements=["F"], dtype=np.float64)

            s_min, s_max = get_score_bounds(
                    Z_min=np.min(self.Z, axis=0),
                    Z_max=np.max(self.Z, axis=0),
                    rho_lb=self.coef_set.lb,
                    rho_ub=self.coef_set.ub,
                    L0_reg_ind=np.array(self.coef_set.c0) == 0.0,
                    max_size=self.max_size,
                    )

            self.log("%d rows in lookup table" % (s_max - s_min + 1))
            (
                loss_value_tbl,
                prob_value_tbl,
                tbl_offset,
                ) = lf.get_loss_value_and_prob_tables(s_min, s_max)
            self.compute_loss = lambda rho: lf.log_loss_value(
                    self.Z, rho, loss_value_tbl, tbl_offset
                    )
            self.compute_loss_cut = lambda rho: lf.log_loss_value_and_slope(
                    self.Z, rho, loss_value_tbl, prob_value_tbl, tbl_offset
                    )
            self.compute_loss_from_scores = (
                lambda scores: lf.log_loss_value_from_scores(
                        scores, loss_value_tbl, tbl_offset
                        )
            )

        # real loss functions
        if final_loss_computation == "lookup":
            import riskslim.loss_functions.fast_log_loss as lfr

            self.compute_loss_real = lambda rho: lfr.log_loss_value(self.Z, rho)
            self.compute_loss_cut_real = lambda rho: lfr.log_loss_value_and_slope(
                    self.Z, rho
                    )
            self.compute_loss_from_scores_real = (
                lambda scores: lfr.log_loss_value_from_scores(scores)
            )

        else:
            self.compute_loss_real = self.compute_loss
            self.compute_loss_cut_real = self.compute_loss_cut
            self.compute_loss_from_scores_real = self.compute_loss_from_scores

    def _init_coeffs(self):
        """Initialize coefficient constraints.

        Notes
        -----
        If coef_set is passed during initalization, this is ran at initalization time.
        Otherwise, this will be ran when calling the fit method.
        """
        # Coefficients
        self.min_coef = np.array(self.coef_set.lb)
        self.max_coef = np.array(self.coef_set.ub)

        # Vectorized regularization parameters
        self.L0_reg_ind = np.isnan(self.coef_set.c0) + self.coef_set.c0 != 0.0
        self.C_0 = np.array(self.coef_set.c0)

        # Regularization parameter
        if isinstance(self.c0_value, np.ndarray):
            assert np.all(self.c0_value[self.L0_reg_ind] > 0.0), "C0 should be positive"
            self.C_0[self.L0_reg_ind] = self.c0_value[self.L0_reg_ind]
        else:
            assert self.c0_value > 0.0, "C0 should be positive"
            self.C_0[self.L0_reg_ind] = self.c0_value
        self.C_0_nnz = self.C_0[self.L0_reg_ind]

        # Model size constraints
        max_size = np.inf if self.max_size is None else self.max_size
        min_size = 0 if self.min_size is None else self.min_size
        self.max_size = np.minimum(max_size, np.sum(self.L0_reg_ind))
        self.min_size = np.maximum(min_size, 0)

        # Variable names
        self.variable_names = self.coef_set.variable_names


    def _check_data(self):
        """Check data types and shapes."""

        if self.y.ndim == 1:
            self.y = self.y.reshape(-1, 1)

        inds = np.less_equal(self.y, 0)
        if len(inds) > 0:
            self.y[inds] = -1

        check_data(
            self.X, self.y, self.variable_names, self.outcome_name, self.sample_weights
        )

        self._variable_types = np.zeros(self.X.shape[1], dtype="str")
        self._variable_types[:] = "C"
        self._variable_types[np.all(self.X == np.require(self.X, dtype=np.int_), axis=0)] = "I"
        self._variable_types[np.all(self.X == np.require(self.X, dtype=np.bool_), axis=0)] = "B"
        self._integer_data = not np.any(self._variable_types == "C")

        # Extra warnings
        if self.verbose:

            # Binary warning
            if np.all(self._variable_types[1:] == "B"):
                warn("X is recommended to be all binary.")

            # Constant warning
            constant_variables = np.array(self.variable_names)[np.all(self.X == self.X[0], axis=0)]
            if (len(constant_variables) > 1) or not (
                len(constant_variables) == 1 and constant_variables[0] == "(Intercept)"
            ):
                warn("Constant variable other than intercept found in X.")


    def _init_fit(self):
        """Pre-fit initialization routine."""
        # Initialize data dict
        if self.variable_names is None:
            self.variable_names = [
                f"Variable_{str(i).zfill(3)}" for i in range(len(self.X[0]) - 1)
                ]
            self.variable_names.insert(0, "(Intercept)")

        # Initialize coefficients if not given on initialization
        if self.coef_set is None:
            self.coef_set = CoefficientSet(
                    self.variable_names,
                    lb=self.min_coef,
                    ub=self.max_coef,
                    c0=self.c0_value,
                    vtype=self.vtype,
                    print_flag=self.verbose,
                    )
            self._init_coeffs()

        self.Z = (self.X * self.y).astype(np.float64)
        self.n_variables = self.Z.shape[1]

        # Function handles
        self._init_loss_computation()
        self.get_L0_norm = lambda rho: np.count_nonzero(rho[self.L0_reg_ind])
        self.get_L0_penalty = lambda rho: np.sum(
                self.C_0_nnz * (rho[self.L0_reg_ind] != 0.0)
                )
        self.get_alpha = lambda rho: np.array(
                abs(rho[self.L0_reg_ind]) > 0.0, dtype=np.float_
                )
        self.get_L0_penalty_from_alpha = lambda alpha: np.sum(self.C_0_nnz * alpha)
        self.get_objval = lambda rho: self.compute_loss(rho) + np.sum(
                self.C_0_nnz * (rho[self.L0_reg_ind] != 0.0)
                )

        # Bounds
        self.bounds = Bounds(min_size=self.min_size, max_size=self.max_size)
        self.bounds.loss_min, self.bounds.loss_max = self._init_loss_bounds()

        # Solution
        self.pool = SolutionPool(self.n_variables)

        # Check if trivial solution is feasible, if so add it to the pool and update bounds
        trivial_solution = np.zeros(self.n_variables, dtype=np.float64)
        if self.is_feasible(trivial_solution):
            trivial_objval = self.compute_loss(trivial_solution)
            if self.settings["initial_bound_updates"]:
                self.bounds.objval_max = min(self.bounds.objval_max, trivial_objval)
                self.bounds.loss_max = min(self.bounds.loss_max, trivial_objval)
                self.bounds = chained_updates(self.bounds, self.C_0_nnz)
            self.pool.add(objvals=trivial_objval, solutions=trivial_solution)

    def _init_mip(self):
        """Initalize a CPLEX MIP solver."""
        # Setup mip
        mip_settings = {
            "C_0": self.c0_value,
            "coef_set": self.coef_set,
            "tight_formulation": self.settings["tight_formulation"],
            "drop_variables": self.settings["drop_variables"],
            "include_auxillary_variable_for_L0_norm": self.settings[
                "include_auxillary_variable_for_L0_norm"
            ],
            "include_auxillary_variable_for_objval": self.settings[
                "include_auxillary_variable_for_objval"
            ],
            }

        mip_settings.update(self.bounds.asdict())
        self.mip_settings = mip_settings

        # Setup risk slim mip
        self.mip, self.mip_indices = create_risk_slim(
                coef_set=self.coef_set, settings=self.mip_settings
                )
        self.mip_indices.update(
                {
                    "C_0_nnz": self.C_0_nnz,
                    "L0_reg_ind": self.L0_reg_ind,
                    }
                )

        self.stats = Stats(
                incumbent=np.full(self.X.shape[1], np.nan), bounds=self.bounds
                )

    def _init_callbacks(self):
        """Initializes callback functions"""

        loss_cb = self.mip.register_callback(LossCallback)

        loss_cb.initialize(
                indices=self.mip_indices,
                stats=self.stats,
                settings=self.settings,
                compute_loss_cut=self.compute_loss_cut,
                get_alpha=self.get_alpha,
                get_L0_penalty_from_alpha=self.get_L0_penalty_from_alpha,
                initial_cuts=self.initial_cuts,
                cut_queue=self.cut_queue,
                polish_queue=self.polish_queue,
                verbose=self.verbose,
                )

        self.loss_callback = loss_cb

        # add heuristic callback if rounding or polishing
        if self.settings["round_flag"] or self.settings["polish_flag"]:
            heuristic_cb = self.mip.register_callback(PolishAndRoundCallback)
            active_set_flag = self.max_size <= self.n_variables
            polisher = lambda rho: discrete_descent(
                    rho,
                    self.Z,
                    self.C_0,
                    self.max_coef,
                    self.min_coef,
                    self.get_L0_penalty,
                    self.compute_loss_from_scores,
                    active_set_flag,
                    )

            rounder = lambda rho, cutoff: sequential_rounding(
                    rho,
                    self.Z,
                    self.C_0,
                    self.compute_loss_from_scores_real,
                    self.get_L0_penalty,
                    cutoff,
                    )

            heuristic_cb.initialize(
                    indices=self.mip_indices,
                    control=self.stats,
                    settings=self.settings,
                    cut_queue=self.cut_queue,
                    polish_queue=self.polish_queue,
                    get_objval=self.get_objval,
                    get_L0_norm=self.get_L0_norm,
                    is_feasible=self.is_feasible,
                    polishing_handle=polisher,
                    rounding_handle=rounder,
                    )

            self.heuristic_callback = heuristic_cb

    def _init_loss_bounds(self):
        # min value of loss = log(1+exp(-score)) occurs at max score for each point
        # max value of loss = loss(1+exp(-score)) occurs at min score for each point

        # get maximum number of regularized coefficients
        num_max_reg_coefs = self.max_size

        # calculate the smallest and largest score that can be attained by each point
        scores_at_lb = self.Z * self.min_coef
        scores_at_ub = self.Z * self.max_coef
        max_scores_matrix = np.maximum(scores_at_ub, scores_at_lb)
        min_scores_matrix = np.minimum(scores_at_ub, scores_at_lb)
        assert np.all(max_scores_matrix >= min_scores_matrix)

        # for each example, compute max sum of scores from top reg coefficients
        max_scores_reg = max_scores_matrix[:, self.L0_reg_ind]
        max_scores_reg = -np.sort(-max_scores_reg, axis=1)
        max_scores_reg = max_scores_reg[:, 0:num_max_reg_coefs]
        max_score_reg = np.sum(max_scores_reg, axis=1)

        # for each example, compute max sum of scores from no reg coefficients
        max_scores_no_reg = max_scores_matrix[:, ~self.L0_reg_ind]
        max_score_no_reg = np.sum(max_scores_no_reg, axis=1)

        # max score for each example
        max_score = max_score_reg + max_score_no_reg

        # for each example, compute min sum of scores from top reg coefficients
        min_scores_reg = min_scores_matrix[:, self.L0_reg_ind]
        min_scores_reg = np.sort(min_scores_reg, axis=1)
        min_scores_reg = min_scores_reg[:, 0:num_max_reg_coefs]
        min_score_reg = np.sum(min_scores_reg, axis=1)

        # for each example, compute min sum of scores from no reg coefficients
        min_scores_no_reg = min_scores_matrix[:, ~self.L0_reg_ind]
        min_score_no_reg = np.sum(min_scores_no_reg, axis=1)

        min_score = min_score_reg + min_score_no_reg
        assert np.all(max_score >= min_score)

        # compute min loss
        idx = max_score > 0
        min_loss = np.empty_like(max_score)
        min_loss[idx] = np.log1p(np.exp(-max_score[idx]))
        min_loss[~idx] = np.log1p(np.exp(max_score[~idx])) - max_score[~idx]
        min_loss = min_loss.mean()

        # compute max loss
        idx = min_score > 0
        max_loss = np.empty_like(min_score)
        max_loss[idx] = np.log1p(np.exp(-min_score[idx]))
        max_loss[~idx] = np.log1p(np.exp(min_score[~idx])) - min_score[~idx]
        max_loss = max_loss.mean()

        return min_loss, max_loss<|MERGE_RESOLUTION|>--- conflicted
+++ resolved
@@ -52,21 +52,6 @@
     """
 
     def __init__(
-<<<<<<< HEAD
-            self,
-            min_size=None,
-            max_size=None,
-            min_coef=-5.0,
-            max_coef=5.0,
-            c0_value=1e-6,
-            max_abs_offset=None,
-            variable_names=None,
-            outcome_name=None,
-            verbose=True,
-            constraints=None,
-            **kwargs
-            ):
-=======
         self,
         min_size=None,
         max_size=None,
@@ -124,7 +109,6 @@
                 Defaults are defined in ``defaults.DEFAULT_LCPA_SETTINGS``.
 
         """
->>>>>>> 57954cd4
         # Empty fields
         self.fitted = False
         self.has_warmstart = False
@@ -498,7 +482,7 @@
         """Ensure constraints are obeyed.
 
         Parameters
-        ---------
+        ----------
         """
         return (
                 np.all(self.max_coef >= rho)
@@ -567,17 +551,6 @@
 
         return info
 
-<<<<<<< HEAD
-=======
-        Parameters
-        ----------
-        """
-        return (
-            np.all(self.max_coef >= rho)
-            and np.all(self.min_coef <= rho)
-            and (self.min_size <= np.count_nonzero(rho[self.L0_reg_ind]) <= self.max_size)
-        )
->>>>>>> 57954cd4
 
     ### initialization ####
     def _parse_settings(self, settings, defaults):
